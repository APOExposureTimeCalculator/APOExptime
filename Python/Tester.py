--- conflicted
+++ resolved
@@ -6,31 +6,23 @@
 
 sky = Sky(lunar_phase=0)
 star = Target(20, 'VEGAMAG', [5000, 7000], temp=6000)
-<<<<<<< HEAD
 inst = Instrument('Arces')
 ob = Observation(star, sky, inst)
-=======
 inst1 = Instrument('Arces')
 inst2 = Instrument('Arctic')
->>>>>>> ce1c97b0
 
 ob1 = Observation(star, sky, inst1)
 ob2 = Observation(star, sky, inst2)
 
-<<<<<<< HEAD
-sn = ob.SNfromTime(100)
-=======
 sn1 = ob1.SNfromTime(100)
 sn2 = ob2.SNfromTime(100)
->>>>>>> ce1c97b0
+
 
 plt.plot(sn1[0], sn1[1])
 # plt.plot(times[0], times[1])
 
-<<<<<<< HEAD
 plt.plot(sn[0], sn[1])
 #plt.plot(times[0], times[1])
-=======
->>>>>>> ce1c97b0
+
 
 print(sn2)
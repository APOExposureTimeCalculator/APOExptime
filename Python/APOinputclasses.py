# -*- coding: utf-8 -*-
"""
Created on Tue Oct  8 15:13:34 2019
@author: Alexander, Bryson, Roger, Hassan, Manny
"""
from synphot.models import BlackBody1D
from synphot import units
from astropy import units as u
import numpy as np
from synphot import SourceSpectrum
from astropy.io import ascii
from scipy import interpolate


class Sky:
    """Object to contain attributes for sky conditions, given an airmass, seeing, and moon phase"""

    def __init__(self, lunar_phase=0, seeing=1, airmass=1):
        """

        :param lunar_phase:
        :param seeing:
        :param airmass:
        """
        self.lunar_phase = lunar_phase
        self.airmass = airmass
        self.seeing = seeing
        self.sky_transmission = self.transmission()
        self.sky_emission = self.emission()

    def transmission(self):
        """

        :return:
        """
        if self.airmass <= 1.25:
            trans_file = 'trans_1.txt'
        elif 1.75 > self.airmass > 1.25:
            trans_file = 'trans_1_5.txt'
        elif 1.75 <= self.airmass < 2.25:
            trans_file = 'trans_2.txt'
        elif self.airmass >= 2.25:
            trans_file = 'trans_2_5.txt'

        transmission = np.loadtxt('../data/sky/' + trans_file)
        sky_transmission = interpolate.InterpolatedUnivariateSpline(
            transmission[:, 0] * 10, transmission[:, 1])
        return sky_transmission

    def emission(self):
        """

        :return:
        """
        if self.lunar_phase < 0.25:
            emission_file = 'moon_00.txt'
        elif 0.25 <= self.lunar_phase < 0.75:
            emission_file = 'moon_50.txt'
        elif self.lunar_phase >= 0.75:
            emission_file = 'moon_100.txt'

        emission = np.loadtxt('../data/sky/' + emission_file)
        sky_emission = interpolate.InterpolatedUnivariateSpline(
            emission[:, 0] * 10, (emission[:, 1] * 0.0001 * 10E-4))
        return sky_emission


class Target:
    """Object to contain attributes of a target given an apparent magnitude, filter and mag system for given mag,
    and effective temprature, """

    def __init__(self, mag, magsystem, filtRange, sed=None, temp=5778, location=None):
        """

        :param mag:
        :param magsystem:
        :param filtRange:
        :param sed:
        :param temp:
        :param location:
        """
        if magsystem == 'VEGAMAG':
            sys = units.VEGAMAG
        elif magsystem == 'stmag':
            sys = u.STmag
        elif magsystem == 'abnu':
            sys = u.ABmag

        vega = SourceSpectrum.from_vega()

        self.mag = mag
        self.SED = sed
        self.temp = temp
        self.inputFlux = units.convert_flux(filtRange, mag * sys, units.FLAM, vegaspec=vega)
        self.range = filtRange
        self.F_lambda = self.starF_lambda()

    def starF_lambda(self):
        """

        """
        sp = SourceSpectrum(BlackBody1D, temperature=self.temp * u.K)
        sp_new = sp / np.mean(sp(self.range * u.AA, flux_unit=units.FLAM) / self.inputFlux)
        x = sp_new(range(1000, 30000) * u.AA, flux_unit=units.FLAM)
        F_lambda = interpolate.InterpolatedUnivariateSpline(range(1000, 30000), x)
        return F_lambda


class Observation:
    """Creates object for an observation given an  certain telescope, instrument, sky conditions, and target"""

    def __init__(self, target, sky, instrument, telescope=None):
        """

        :param target:
        :param sky:
        :param instrument:
        :param telescope:
        """
        # telescope_transm = telescope.transmission
        self.detector_qe = instrument.efficiency
        self.telescope_area = (175 ** 2) * np.pi
        self.source = target.F_lambda
        self.skySED = sky.sky_emission
        self.skyTransmission = sky.sky_transmission
        self.seeing = sky.seeing
        self.rdnoise = instrument.readout_noise
        self.isImager = instrument.isImager

        self.counts(self.source, instrument)
        self.skycounts(self.skySED, instrument)
        self.Npix = self.Npix(instrument)

    def Npix(self, instrument):
        """

        :param instrument:
        :return:
        """
        if self.isImager == 1:
            Npix = np.pi * ((self.seeing / 2) ** 2) / (instrument.scale ** 2)
        else:
            Npix = instrument.Npix_lam(range(instrument.range[0], instrument.range[1]))
        return Npix

    def skycounts(self, sky, instrument):
        att = dir(instrument)
        if self.isImager == 1:
            for row in att:
                if row.find('filter') > 0:
                    filter_profile = getattr(instrument, row)
                    integrate_range = getattr(instrument, row.replace('filter', 'range'))
                    interpolationrange = range(integrate_range[0], integrate_range[1])
                    s_integrade = s_integradeInterpolate([sky, self.detector_qe, self.skyTransmission, filter_profile],
                                                         interpolationrange)
                    s_prime_dlam = [self.telescope_area * ((self.seeing / 2) ** 2) * s_integrade[1], s_integrade[0]]
                    s_prime = np.trapz(s_prime_dlam[0], s_prime_dlam[1])
                    count_name = row.replace('_filter', '') + '_skycountrate'
                    setattr(Observation, count_name, s_prime)
        else:
            interpolationrange = range(instrument.range[0], instrument.range[1])
            h = 6.626 * 10 ** (-27)  # ergs*s
            c = 2.9979 * 10 ** (18)  # A/s
            s_integrade = s_integradeInterpolate([sky, self.detector_qe, self.skyTransmission],
                                                 interpolationrange)

<<<<<<< HEAD
            self.sky_prime_dlam = [(self.telescope_area * ((self.seeing / 2) ** 2) * s_integrade[1]), s_integrade[0]]
=======
            self.sky_prime_dlam = [(self.telescope_area * ((self.seeing / 2) ** 2) * .8 * s_integrade[1]),
                                   s_integrade[0]]
>>>>>>> ce1c97b0

    def counts(self, source, instrument):
        att = dir(instrument)
        if self.isImager == 1:
            for row in att:
                if row.find('filter') > 0:
                    filter_profile = getattr(instrument, row)
                    integrate_range = getattr(instrument, row.replace('filter', 'range'))
                    interpolationrange = range(integrate_range[0], integrate_range[1])
                    h = 6.626 * 10 ** (-27)  # ergs*s
                    c = 2.9979 * 10 ** (18)  # A/s
                    s_integrade = s_integradeInterpolate(
                        [source, self.detector_qe, self.skyTransmission, filter_profile],
                        interpolationrange)

                    s_prime_dlam = [(self.telescope_area * (1 / (h * c)) * s_integrade[1] * interpolationrange),
                                    s_integrade[0]]
                    s_prime = np.trapz(s_prime_dlam[0], s_prime_dlam[1])
                    count_name = row.replace('_filter', '') + '_sourcecountrate'
                    setattr(Observation, count_name, s_prime)
        else:
            interpolationrange = range(instrument.range[0], instrument.range[1])
            h = 6.626 * 10 ** (-27)  # ergs*s
            c = 2.9979 * 10 ** (18)  # A/s
            s_integrade = s_integradeInterpolate([source, self.detector_qe, self.skyTransmission],
                                                 interpolationrange)

            self.s_prime_dlam = [(self.telescope_area * (1 / (h * c)) * .8 * s_integrade[1] * interpolationrange),
                                 s_integrade[0]]

    def SNfromTime(self, exptime):
        """

        :param exptime:
        :return:
        """
        att = dir(self)
        returnList = []
        if self.isImager == 1:
            for row in att:
                if row.find('sourcecountrate') > 0:
                    sourceCount = getattr(self, row)
                    skyCount = getattr(self, row.replace('source', 'sky'))

                    SN = (sourceCount * exptime) / np.sqrt(sourceCount * exptime + skyCount * exptime
                                                           + self.Npix * self.rdnoise ** 2)
                    SNname = row.replace('sourcecountrate', 'SN')
                    returnList.append([SN, SNname])

                    setattr(Observation, SNname, SN)

        else:
            SN_d_lam = (self.s_prime_dlam[0] * exptime) / np.sqrt(
                self.s_prime_dlam[0] * exptime + self.sky_prime_dlam[0] * exptime
                + (self.Npix * self.rdnoise ** 2))
            returnList = [np.array(self.s_prime_dlam[1]), SN_d_lam]

        return returnList
        # PLOT SHIT HERE

    def TimefromSN(self, SN):
        att = dir(self)
        returnList = []
        if self.isImager == 1:
            for row in att:
                if row.find('sourcecountrate') > 0:
                    sourceCount = getattr(self, row)
                    skyCount = getattr(self, row.replace('source', 'sky'))

                    t = (1. / (2. * sourceCount ** 2)) * (SN ** 2 * (sourceCount + skyCount) + np.sqrt(SN ** 4 * (
                            sourceCount + skyCount) ** 2 + 4. * self.Npix * (sourceCount * SN * self.rdnoise) ** 2))

                    Tname = row.replace('sourcecountrate', 'time')
                    returnList.append([t, Tname])

                    setattr(Observation, Tname, t)
        else:
            t_d_lam = (1. / (2. * self.s_prime_dlam[0] ** 2)) * (
                    SN ** 2 * (self.s_prime_dlam[0] + self.sky_prime_dlam[0]) + np.sqrt(SN ** 4 * (
                    self.s_prime_dlam[0] + self.sky_prime_dlam[0]) ** 2 + 4. * self.Npix * (self.s_prime_dlam[
                                                                                                0] * SN * self.rdnoise) ** 2))
            returnList = [np.array(self.s_prime_dlam[1]), t_d_lam]

        return returnList
    #         # PLOT SHIT HERE


class Instrument:
    """Instantiates an object of the Instrument class. This object will contain all the attributes of the selected
    instrument

    Args:
        Instr_name(str): Name of Instrument to be used.

    Attributes:
        efficiency(object): UnivariateInterpolatedSpline of instrument efficiency.
        readout_noise(float): Value of instrument readout noise
        filter_num(int): Number of filters for instrument
        gain(float): Gain of instrument
        """

    def __init__(self, Instr_name):
        """

        :param Instr_name:


        """
        para = ascii.read('../data/apo3_5m/' + Instr_name + "/" + Instr_name + '_param.data')

        efficiency = ascii.read('../data/apo3_5m/' + Instr_name + "/" + Instr_name + '_qe.data')
        if para['isImager'][0] > 0:
            for row in para['Filters']:
                filt = ascii.read('../data/apo3_5m/' + Instr_name + "/" + row)
                data_name = row.split('.dat')[0]
                filt_wavelength = filt["col1"]
                filt_throughput = filt["col2"]
                filt_interpolated = interpolate.InterpolatedUnivariateSpline(
                    filt_wavelength, filt_throughput)
                setattr(Instrument, data_name, filt_interpolated)

                filt_range = [filt["col1"][0], filt["col1"][len(filt["col1"]) - 1]]
                range_name = row.split('filter.dat')[0] + 'range'
                setattr(Instrument, range_name, filt_range)

        qefficiency_wavelength = efficiency["col1"] * 10  # multiplied by 10 to turn to angstroms
        qefficiency_percent = efficiency["col2"] / 100  # divided by 100 to turn into decimal

        efficiency_interpolated = interpolate.InterpolatedUnivariateSpline(
            qefficiency_wavelength, qefficiency_percent)

        if para['isImager'][0] == 0:
            spec_width = para['Width']
            disp = ascii.read('../data/apo3_5m/' + Instr_name + "/" + Instr_name + '_disp.data')
            self.Npix_lam = interpolate.InterpolatedUnivariateSpline(disp['col2'], (spec_width*disp['col1'] ** (-1)))
            self.range = [para['rangeMin'][0], para['rangeMax'][0]]

        self.efficiency = efficiency_interpolated
        self.readout_noise = para['readoutnoise[electrons]'][0]
        self.filter_num = para['FilterNum'][0]
        self.gain = para['gain'][0]
        self.scale = para['plate_scale[arcsec/pix]'][0]
        self.isImager = para['isImager'][0]


def s_integradeInterpolate(functions, interpolation_range):
    """Takes multiple interpolation objects and multiplies them together then reinterpolates to output a single
    interpolation object
    :param functions:
    :param interpolation_range:
    :return:


    """
    for i, f in enumerate(functions):
        if i == 0:
            x = np.ones(len(interpolation_range))
        x = f(interpolation_range) * x

    return [interpolation_range, x]<|MERGE_RESOLUTION|>--- conflicted
+++ resolved
@@ -164,12 +164,8 @@
             s_integrade = s_integradeInterpolate([sky, self.detector_qe, self.skyTransmission],
                                                  interpolationrange)
 
-<<<<<<< HEAD
-            self.sky_prime_dlam = [(self.telescope_area * ((self.seeing / 2) ** 2) * s_integrade[1]), s_integrade[0]]
-=======
-            self.sky_prime_dlam = [(self.telescope_area * ((self.seeing / 2) ** 2) * .8 * s_integrade[1]),
+            self.sky_prime_dlam = [(self.telescope_area * ((self.seeing / 2) ** 2)  * s_integrade[1]),
                                    s_integrade[0]]
->>>>>>> ce1c97b0
 
     def counts(self, source, instrument):
         att = dir(instrument)
@@ -197,8 +193,8 @@
             s_integrade = s_integradeInterpolate([source, self.detector_qe, self.skyTransmission],
                                                  interpolationrange)
 
-            self.s_prime_dlam = [(self.telescope_area * (1 / (h * c)) * .8 * s_integrade[1] * interpolationrange),
-                                 s_integrade[0]]
+            self.s_prime_dlam = [(self.telescope_area * (1 / (h * c)) * s_integrade[1] * interpolationrange),
+                                         s_integrade[0]]
 
     def SNfromTime(self, exptime):
         """
@@ -275,7 +271,6 @@
         """
 
         :param Instr_name:
-
 
         """
         para = ascii.read('../data/apo3_5m/' + Instr_name + "/" + Instr_name + '_param.data')

# -*- coding: utf-8 -*-
"""
Created on Tue Oct  8 15:13:34 2019
@author: Alexander, Bryson, Roger, Hassan, Manny
"""
from synphot.models import BlackBody1D
from synphot import units
from astropy import units as u
import numpy as np
from synphot import SourceSpectrum
from scipy import interpolate

class Sky:
    def __init__(self, lunar_phase = 0, seeing = 1, airmass = 1):
        
        self.lunar_phase = lunar_phase
        self.seeing = seeing
        self.airmass = airmass
        
        self.transmission()
        self.emission()
        
        def transmission(self):
            if airmass <=1.25:
                trans_file = 'trans_1.txt'
            elif airmass < 1.75 and airmass > 1.25:
                trans_file = 'trans_1_5.txt'
            elif airmass >= 1.75 and airmass < 2.25:
                trans_file = 'trans_2.txt'
            elif airmass >= 2.25:
                trans_file = 'trans_2_5.txt'
                
            transmission = np.loadtxt('../data/sky/'+trans_file)
            self.sky_transmission = interpolate.InterpolatedUnivariateSpline(
                transmission[:,0], transmission[:,1])
            
        def emission(self):   
            if lunar_phase < 0.25:
                emission_file = 'moon_00.txt'
            elif lunar_phase >= 0.25 and lunar_phase < 0.75:
                emission_file = 'moon_50.txt'
            elif lunar_phase >= 0.75:
                emission_file = 'moon_100.txt'
                
            emission = np.loadtxt('../data/sky/'+emission_file)
            self.sky_emission = interpolate.InterpolatedUnivariateSpline(
                emission[:,0], emission[:,1])

        
class Target:
    def __init__(self, mag, magsystem, filtRange, SED = None, Temp = 5778, location=None):
        if magsystem == 'VEGAMAG':
            sys = units.VEGAMAG
        elif magsystem == 'stmag':
            sys = u.STmag
        elif magsystem == 'abnu':
            sys = u.ABmag
        
        vega = SourceSpectrum.from_vega()
        
        self.mag = mag
        self.SED = SED
        self.temp = Temp
        self.inputFlux = units.convert_flux(filtRange, mag*sys, units.FLAM, vegaspec = vega)
        self.range = filtRange
        
        self.starF_lambda()
        
        
    def starF_lambda(self):
        sp = SourceSpectrum(BlackBody1D, temperature=self.temp*u.K)
        sp_new = sp/np.mean(sp(self.range * u.AA, flux_unit= units.FLAM)/self.inputFlux)
        x = sp_new(range(1000,30000) * u.AA, flux_unit= units.FLAM)
        self.F_lambda = interpolate.InterpolatedUnivariateSpline(range(1000,30000), x)
        
class Observation:
        def __init__(self,  target, sky, instrument, telescope=None):
            
           # telescope_transm = telescope.transmission
            self. telescope_area = (175**2)*np.pi
            self.source = target.F_lambda
            self.skySED = sky.sky_emission
            self.skyTransmission = sky.sky_transmission
            
            
            self.counts(self.source, instrument, 'Source')
            self.counts(self.skySED, instrument, 'Sky')
            self.Npix(sky, instrument)
            
        def Npix(self, sky, instrument):
            self.Npix = np.pi*((sky.seeing/2)**2)/(instrument.scale**2)
            
        def counts(self, source, instrument, SourceOrSky):
            att = dir(instrument)
            self.detector_qe = instrument.efficiency
            for row in att:
                if row.find('filter') > 0:
                    
                    filter_profile = getattr(instrument, row)
                    integrate_range = getattr(instrument,row.replace('filter', 'range'))
                    interpolationrange = range(integrate_range[0], integrate_range[1])
                    h= 6.626*10**(-27) #ergs*s
                    c=2.9979*10**(18) #A/s
                    s_integrade = s_integradeInterpolate([source, self.detector_qe, self.skyTransmission, filter_profile], interpolationrange)
                    
                    s_prime = self.telescope_area*(1/(h*c))*s_integrade.integral(integrate_range[0], integrate_range[1])
                    count_name = row.replace('_filter', '') +'_'+SourceOrSky+'countrate'
                    setattr(Observation, count_name, s_prime)
                    
            
        def SNfromTime(self, exptime):
<<<<<<< HEAD
           if row.find('filter') > 0:
            for filter in filterlist:
                Sprimefilter = sprimefilter
                BprimeAfilter = bprimeafilter
                self.rdnoise = telescope.readnoise
=======
            if row.find('filter') > 0.5:
                for filter in filterlist:
                    Sprimefilter = sprimefilter
                    BprimeAfilter = bprimeafilter
                    self.Npix = npix
                    self.rdnoise = telescope.readnoise
                    self.t = exptime
            
                    filter+"SN" = (Sprimefilter*self.T*self.t)/np.sqrt(Sprimefilter*self.T*self.t + BprimeAfilter*self.T*self.t + self.Npix*self.rdnoise**2)

            if row.find('filter') < 0.5:
                Sprime = sprime
                Bprime = bprime
                self.Npix = npix
                self.rdnoise = []
>>>>>>> 240b853b
                self.t = exptime
                
                for i in inst_range:
                    self.rednoise.append(inst_rdnoise)
                
                PLOT SHIT HERE
            

        def TimefromSN(self, SN):
            if row.find('filter') > 0.5:
                for filter in filterlist:
                    Sprimefilter = sprimefilter
                    Bprimefilter = bprimefilter
                    self.rdnoise = RDnoise
                    SN = signaltonoise
                
                    t = (1./(2.*Sprimefilter**2))*(SN**2*(Sprimefilter+Bprimefilter)+np.sqrt(SN**4*(Sprimefilter+Bprimefilter)**2+4.*self.Npix*(Sprimefilter*SN*self.rdnoise)**2))

            if row.find('filter') < 0.5:
                Sprime = sprime
                Bprime = bprime
                self.Npix = npix
                self.rdnoise = []
                SN = signaltonoise
                
                for i in inst_range:
                    self.rednoise.append(inst_rdnoise)
                
                PLOT SHIT HERE
            
            
def s_integradeInterpolate(functions, interpolation_range):
    for i,f in enumerate(functions):
        if i == 0:
            x = np.ones(len(interpolation_range))
        x = f(interpolation_range)*x
        
    return  interpolate.InterpolatedUnivariateSpline(interpolation_range, (x*interpolation_range))
            <|MERGE_RESOLUTION|>--- conflicted
+++ resolved
@@ -109,13 +109,13 @@
                     
             
         def SNfromTime(self, exptime):
-<<<<<<< HEAD
+
            if row.find('filter') > 0:
             for filter in filterlist:
                 Sprimefilter = sprimefilter
                 BprimeAfilter = bprimeafilter
                 self.rdnoise = telescope.readnoise
-=======
+
             if row.find('filter') > 0.5:
                 for filter in filterlist:
                     Sprimefilter = sprimefilter
@@ -131,13 +131,10 @@
                 Bprime = bprime
                 self.Npix = npix
                 self.rdnoise = []
->>>>>>> 240b853b
                 self.t = exptime
                 
                 for i in inst_range:
                     self.rednoise.append(inst_rdnoise)
-                
-                PLOT SHIT HERE
             
 
         def TimefromSN(self, SN):
@@ -160,7 +157,7 @@
                 for i in inst_range:
                     self.rednoise.append(inst_rdnoise)
                 
-                PLOT SHIT HERE
+
             
             
 def s_integradeInterpolate(functions, interpolation_range):
